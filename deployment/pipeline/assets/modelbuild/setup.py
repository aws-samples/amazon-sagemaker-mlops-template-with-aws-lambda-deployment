import os

import setuptools
from pipelines import __version__ as version

with open("README.md", "r") as f:
    readme = f.read()


required_packages = [
    "pip==22.1.2",
    "boto3==1.24.22",
    "shap==0.41.0",
    "imbalanced-learn==0.9.1",
    "werkzeug==2.0.3",
    "pandas==1.2.4",
    "numpy==1.22.0",
    "xgboost==1.5.2",
    "scikit-learn==1.1.1",
    "sagemaker",
    "pre-commit",
    "pytest==6.2.5",
    "optuna==2.10.1",
    "scikeras==0.8.0",
<<<<<<< HEAD
    "tensorflow-cpu==2.9.3",
=======
    "tensorflow==2.9.1",
>>>>>>> c2d791d4
    "keras==2.9.0",
]
extras = {
    "test": [
        "black",
        "coverage",
        "flake8",
        "mock",
        "pydocstyle",
        "pytest",
        "pytest-cov",
        "sagemaker",
        "tox",
    ]
}
setuptools.setup(
    name=version.__title__,
    description=version.__description__,
    version=version.__version__,
    author=version.__author__,
    author_email=version.__author_email__,
    long_description=readme,
    long_description_content_type="text/markdown",
    url=version.__url__,
    license=version.__license__,
    packages=setuptools.find_packages(),
    include_package_data=True,
    python_requires=">=3.6",
    install_requires=required_packages,
    extras_require=extras,
    entry_points={
        "console_scripts": [
            "get-pipeline-definition=pipelines.get_pipeline_definition:main",
            "run-pipeline=pipelines.run_pipeline:main",
        ]
    },
    classifiers=[
        "Development Status :: 3 - Alpha",
        "Intended Audience :: Developers",
        "Natural Language :: English",
        "Programming Language :: Python",
        "Programming Language :: Python :: 3",
        "Programming Language :: Python :: 3.6",
        "Programming Language :: Python :: 3.7",
        "Programming Language :: Python :: 3.8",
    ],
)<|MERGE_RESOLUTION|>--- conflicted
+++ resolved
@@ -22,11 +22,7 @@
     "pytest==6.2.5",
     "optuna==2.10.1",
     "scikeras==0.8.0",
-<<<<<<< HEAD
     "tensorflow-cpu==2.9.3",
-=======
-    "tensorflow==2.9.1",
->>>>>>> c2d791d4
     "keras==2.9.0",
 ]
 extras = {
